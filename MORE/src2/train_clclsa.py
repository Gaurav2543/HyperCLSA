import os
import copy
import torch
import numpy as np
import pandas as pd
import torch.nn.functional as F
from sklearn.metrics import f1_score, classification_report
from utils import (
    logger, set_seed, prepare_trte_data, gen_trte_adj_mat,
    cal_sample_weight, one_hot_tensor, save_model_dict, device, prepare_pathway_dict
)
from models_clclsa import HypergraphCLCLSA
from losses import contrastive_loss

def train_test_CLCLSA(
    data_folder, view_list, num_class,
    lr=1e-3, epochs=200, hidden_dims=[400,200],
    latent_dim=128, attn_heads=4, lambda_contrast=0.25,
    test_interval=10, seed=42, fs_method=None,
):
    set_seed(seed)

    # prepare pathway database
    pathway_dict = prepare_pathway_dict(data_folder, file='./data/reactome_pathways.json')
    pathway_sizes = [len(genes) for genes in pathway_dict.values()]
    avg_genes_per_pathway = sum(pathway_sizes) / len(pathway_sizes)
    print(f"No. of pathways: {len(pathway_dict.keys())}")
    print(f"Average genes per pathway: {avg_genes_per_pathway:.2f}")
    print(f"Smallest pathway: {min(pathway_sizes)} genes")
    print(f"Largest pathway: {max(pathway_sizes)} genes")

    # Load data
    data_tr_list, data_te_list, trte_idx, labels_all = prepare_trte_data(data_folder, view_list)
    labels_tr = torch.LongTensor(labels_all[trte_idx['tr']]).to(device)
    labels_te = torch.LongTensor(labels_all[trte_idx['te']]).to(device)
    
    feature_files = [os.path.join(data_folder, f"{v}_featname.csv") for v in view_list]
    
    if fs_method:
        from feature_selection import select_features, save_selected_features

<<<<<<< HEAD
    sel_dir = os.path.join(data_folder, "selected_features")
    os.makedirs(sel_dir, exist_ok=True)
    
    if hasattr(args, 'feature_selection_method') and args.feature_selection_method:
        method = args.feature_selection_method.lower()
=======
        sel_dir = os.path.join(data_folder, "selected_features")
        os.makedirs(sel_dir, exist_ok=True)

        new_tr, new_te, new_names = [], [], []
>>>>>>> 634bd657

        # loop per view
        for i, (Xtr, Xte, feat_file) in enumerate(zip(data_tr_list, data_te_list, feature_files)):
            view = view_list[i]
            idx_csv = os.path.join(sel_dir, f"{view}_fs_{fs_method}.csv")

            # load original feature names
            orig_names = pd.read_csv(feat_file, header=None).iloc[:,0].tolist()

            if os.path.exists(idx_csv):
                # ---- load precomputed indices ----
                df_idx = pd.read_csv(idx_csv, header=0)
                # pick 'original_index' or fallback to 2nd column
                ser = df_idx.get("original_index", df_idx.iloc[:,1])
                nums = pd.to_numeric(ser, errors="coerce").dropna().astype(int).tolist()

                logger.info(f"[{view}] loading {len(nums)} pre‑selected features from {idx_csv}")
                sel_names = [orig_names[j] for j in nums]
                Xtr_sel = Xtr[:, nums]
                Xte_sel = Xte[:, nums]

            else:
                # ---- compute & save ----
                y = labels_all[trte_idx["tr"]]
                Xtr_np, Xte_np = Xtr.cpu().numpy(), Xte.cpu().numpy()

                Xtr_sel_np, Xte_sel_np, nums, sel_names = select_features(
                    Xtr_np, Xte_np, y, orig_names, method=fs_method
                )
                logger.info(f"[{view}] computed {len(nums)} features via {fs_method}")

                # save indices + names under selected_features/
                save_selected_features(orig_names, nums, data_folder, view, fs_method)

                # back to torch
                Xtr_sel = torch.FloatTensor(Xtr_sel_np).to(device)
                Xte_sel = torch.FloatTensor(Xte_sel_np).to(device)

            # append into new lists (if we loaded, still convert to torch here)
            if isinstance(Xtr_sel, np.ndarray):
                Xtr_sel = torch.FloatTensor(Xtr_sel).to(device)
                Xte_sel = torch.FloatTensor(Xte_sel).to(device)

            new_tr.append(Xtr_sel)
            new_te.append(Xte_sel)
            new_names.append(sel_names)

        # finally swap in your filtered data
        data_tr_list = new_tr
        data_te_list = new_te
        feature_names_list = new_names

    else:
        feature_names_list = feature_files

    if hasattr(args, 'feature_selection_method') and args.feature_selection_method:
        method = args.feature_selection_method.lower()
        print(method)

    # # Build per-view adjacency lists
    # from utils import construct_H_with_KNN, generate_G_from_H
    # adj_tr_list = []
    # adj_te_list = []
    # # construct separate hypergraph and adjacency for each omics view
    # for x_tr, x_te in zip(data_tr_list, data_te_list):
    #     H_tr = construct_H_with_KNN(x_tr, k_neigs=4, is_probH=True)
    #     H_te = construct_H_with_KNN(x_te, k_neigs=4, is_probH=True)
    #     G_tr = generate_G_from_H(H_tr, variable_weight=False)
    #     G_te = generate_G_from_H(H_te, variable_weight=False)
    #     adj_tr_list.append(G_tr)
    #     adj_te_list.append(G_te)

    # # Model + optimizer
    # input_dims = [x.shape[1] for x in data_tr_list]
    # num_views  = len(view_list)
    # model      = HypergraphCLCLSA(
    #     input_dims, hidden_dims, latent_dim,
    #     num_views, num_class, attn_heads
    # ).to(device)
    # optimizer  = torch.optim.Adam(model.parameters(), lr=lr)
    # criterion  = torch.nn.CrossEntropyLoss()
    # best_f1, best_state = 0.0, None

    # for epoch in range(1, epochs+1):
    #     model.train(); optimizer.zero_grad()
    #     z_views, z_fused, logits = model(data_tr_list, adj_tr_list)
    #     cls_loss  = criterion(logits, labels_tr)
    #     cont_loss = contrastive_loss(z_views, labels_tr)
    #     loss = cls_loss + lambda_contrast * cont_loss
    #     loss.backward(); optimizer.step()

    #     if epoch % test_interval == 0:
    #         model.eval()
    #         with torch.no_grad():
    #             _, _, logits_val = model(data_te_list, adj_te_list)
    #             preds = logits_val.argmax(dim=1)
    #             f1 = f1_score(labels_te.cpu(), preds.cpu(), average='macro')
    #             logger.info(f"Epoch {epoch}: Loss {loss:.4f}, Val F1 {f1:.4f}")
    #             if f1 > best_f1:
    #                 best_f1, best_state = f1, copy.deepcopy(model.state_dict())

    # # Save & report
    # model.load_state_dict(best_state)
    # save_model_dict(os.path.join(data_folder, 'models_clclsa'), {'model': model})
    # model.eval()
    # with torch.no_grad():
    #     _, _, logits_f = model(data_te_list, adj_te_list)
    #     report = classification_report(labels_te.cpu(), logits_f.argmax(1).cpu())
    #     logger.info(f"Best Test F1: {best_f1:.4f}")
    #     logger.info("Classification Report:\n" + report)<|MERGE_RESOLUTION|>--- conflicted
+++ resolved
@@ -39,18 +39,10 @@
     if fs_method:
         from feature_selection import select_features, save_selected_features
 
-<<<<<<< HEAD
-    sel_dir = os.path.join(data_folder, "selected_features")
-    os.makedirs(sel_dir, exist_ok=True)
-    
-    if hasattr(args, 'feature_selection_method') and args.feature_selection_method:
-        method = args.feature_selection_method.lower()
-=======
         sel_dir = os.path.join(data_folder, "selected_features")
         os.makedirs(sel_dir, exist_ok=True)
 
         new_tr, new_te, new_names = [], [], []
->>>>>>> 634bd657
 
         # loop per view
         for i, (Xtr, Xte, feat_file) in enumerate(zip(data_tr_list, data_te_list, feature_files)):
