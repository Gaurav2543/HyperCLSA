--- conflicted
+++ resolved
@@ -11,11 +11,7 @@
 
 from utils import (logger, one_hot_tensor, cal_sample_weight, save_model_dict,
                    prepare_trte_data, construct_H_with_KNN, hyperedge_concat,
-<<<<<<< HEAD
-                   generate_G_from_H, device, prepare_pathway_dict, construct_H_with_pathways)
-=======
                    generate_G_from_H, device, prepare_pathway_dict, construct_H_with_pathways,convert_gene_symbols_to_ensembl)
->>>>>>> 3be0f77e
 
 # Global variable to be set from main.py (to use command-line arguments inside train.py)
 args = None
@@ -37,9 +33,6 @@
     pathway_loss = torch.trace(torch.matmul(H.t(), torch.matmul(L, H)))
     return pathway_loss
 
-<<<<<<< HEAD
-def train_epoch(num_cls, data_list, adj_list, label, one_hot_label, sample_weight, model_dict, optim_dict, A_pathway=None, lambda_pathway=0.1, train_MOSA=True):
-=======
 def construct_pathway_adjacency(pathway_dict, feature_names):
     """
     Construct an adjacency matrix based on pathway membership.
@@ -102,7 +95,6 @@
     return adj_matrix
 
 def train_epoch(num_cls, data_list, adj_list, label, one_hot_label, sample_weight, model_dict, optim_dict, A_pathway=None, lambda_pathway=0.1, train_MOSA=True,pathway_matrix=None):
->>>>>>> 3be0f77e
     loss_dict = {}
     criterion = nn.CrossEntropyLoss(reduction='none')
     recon_criterion = nn.MSELoss()
@@ -195,18 +187,13 @@
         prob = F.softmax(c, dim=1).detach().cpu().numpy()
         return prob
 
-<<<<<<< HEAD
 def gen_trte_adj_mat(data_tr_list, data_te_list, trte_idx, k_neigs, pathway_dict=None, feature_names=None, valid_indices=None):
-=======
-def gen_trte_adj_mat(data_tr_list, data_te_list, trte_idx, k_neigs, pathway_dict=None, feature_names=None):
->>>>>>> 3be0f77e
     H_tr = []
     H_te = []
     for i in range(len(data_tr_list)):
         logger.info(f"Constructing hypergraph incidence matrix for view {i+1}")
         # For the first view (typically mRNA), use pathway-based hypergraph if pathway information is provided.
         if pathway_dict and i == 0 and feature_names:
-<<<<<<< HEAD
             # Use pathway-based construction for mRNA
             data_tr_list[i] = data_tr_list[i][:, valid_indices]
             data_te_list[i] = data_te_list[i][:, valid_indices]
@@ -224,11 +211,9 @@
                 feature_names, 
                 k_neigs
             )
-=======
-            H_1 = construct_H_with_pathways(data_tr_list[i], pathway_dict, feature_names[0], k_neigs)
-            H_2 = construct_H_with_pathways(data_te_list[i], pathway_dict, feature_names[0], k_neigs)
->>>>>>> 3be0f77e
         else:
+            H_1 = construct_H_with_KNN(data_tr_list[i], k_neigs, is_probH=True, m_prob=1)
+            H_2 = construct_H_with_KNN(data_te_list[i], k_neigs, is_probH=True, m_prob=1)
             H_1 = construct_H_with_KNN(data_tr_list[i], k_neigs, is_probH=True, m_prob=1)
             H_2 = construct_H_with_KNN(data_te_list[i], k_neigs, is_probH=True, m_prob=1)
         H_tr.append(H_1)
@@ -259,19 +244,16 @@
     
     # Prepare pathway database.
     pathway_dict = prepare_pathway_dict(data_folder, file='reactome_pathways.json')
+    # Prepare pathway database.
+    pathway_dict = prepare_pathway_dict(data_folder, file='reactome_pathways.json')
     pathway_sizes = [len(genes) for genes in pathway_dict.values()]
     avg_genes_per_pathway = sum(pathway_sizes) / len(pathway_sizes)
     print(f"No. of pathways: {len(pathway_dict.keys())}")
     print(f"Average genes per pathway: {avg_genes_per_pathway:.2f}")
     print(f"Smallest pathway: {min(pathway_sizes)} genes")
     print(f"Largest pathway: {max(pathway_sizes)} genes")
-<<<<<<< HEAD
 
     # Load data
-=======
-    
-    # Load data.
->>>>>>> 3be0f77e
     data_tr_list, data_te_list, trte_idx, labels_trte = prepare_trte_data(data_folder, view_list)
     labels_tr_tensor = torch.LongTensor(labels_trte[trte_idx["tr"]]).to(device)
     onehot_labels_tr_tensor = one_hot_tensor(labels_tr_tensor, num_class)
@@ -332,21 +314,15 @@
     adj_tr_list, adj_te_list = gen_trte_adj_mat(data_tr_list, data_te_list, trte_idx, k_neigs, pathway_dict, gene_ids, valid_indices)
     dim_list = [x.shape[1] for x in data_tr_list]
     input_data_dim = [args.dim_he_list[-1]] * num_view   # use provided hidden dims for Transformer
+    input_data_dim = [args.dim_he_list[-1]] * num_view   # use provided hidden dims for Transformer
     
     from models import init_model_dict
-<<<<<<< HEAD
-    model_dict = init_model_dict(input_data_dim, hyperpm, num_view, num_class, dim_list, args.dim_he_list, dim_hvcdn, cross_modal=cross_m)
-    for m in model_dict:
-        model_dict[m].to(device)
-    
-=======
     model_dict = init_model_dict(input_data_dim, hyperpm, num_view, num_class, dim_list, args.dim_he_list, 
                              dim_hvcdn, cross_modal=cross_m, use_pathway_attention=True)
     for m in model_dict:
         model_dict[m].to(device)
     pathway_matrix = construct_pathway_adjacency(pathway_dict, features)
 
->>>>>>> 3be0f77e
     # Pretraining phase.
     logger.info("Starting pretraining ...")
     optim_dict = {}
